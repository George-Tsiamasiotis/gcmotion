from gcmotion.configuration.scripts_configuration import ContourOrbitConfig

from dataclasses import dataclass
from numpy import pi
import numpy as np

figsize = 13, 7  # Global window size
dpi = 100  # Global dpi
facecolor = "white"  # Global figure background color


@dataclass()
class ProfileEnergyContourConfig:
    # Figure keywords
    figsize: tuple = figsize
    dpi: int = dpi
    layout: str = "constrained"
    facecolor: str = facecolor
    projection: str | None = None  # None = default
    # Default parameter values
    thetalim: tuple = (-pi, pi)
    psilim: tuple = (0, 1.2)  # times psi_wall
    levels: int = 30
    E_units: str = "keV"
    flux_units: str = "NUMagnetic_flux"
    canmon_units: str = "NUCanonical_momentum"
    potential: bool = True
    wall: bool = True
    cursor: bool = True  # Mild performance hit
    show: bool = True
    # Colorbar
    numticks: int = 10
    cbarlabelsize: int = 12


@dataclass
class QfactorProfileConfig:
    # Figure keywords
    figsize: tuple = (13, 5)
    dpi: int = dpi
    layout: str = "constrained"
    facecolor: str = facecolor
    titlesize: float = 20
    titlecolor: str = "blue"
    # Default parameter values
    span: tuple = (0, 1.03)
    show: bool = True
    # Plot options
    points: int = 600
    wall_color: str = "red"
    qwall_color: str = "black"
    qwall_style: str = "--"
    psip_wall_color: str = "black"
    psip_wall_style: str = "--"
    labelsize: float = 10
    ax_title_size: float = 20


@dataclass
class EfieldProfileConfig:
    # Figure keywords
    figsize: tuple = (13, 5)
    dpi: int = dpi
    layout: str = "constrained"
    facecolor: str = "white"
    titlesize: float = 20
    titlecolor: str = "blue"
    # Default parameter values
    span: tuple = (0, 1.1)
    show: bool = True
    # Plot options
    points: int = 400
    wall_color: str = "red"
    labelsize: float = 10
    ax_title_size: float = 20
    linewidths: float = 2
    wall_linewidth: float = 1.5
    # Units options
    field_units: str = "kiloVolt/meters"
    potential_units: str = "kiloVolt"


@dataclass
class MagneticProfileConfig:
    # Figure keywords
    figsize: tuple = (13, 7)
    dpi: int = dpi
    layout: str = "constrained"
    facecolor: str = facecolor
    titlesize: float = 20
    titlecolor: str = "blue"
    # Default parameter values
    span: tuple = (0, 1.1)
    units: str = "NU"
    plot_derivatives: bool = True
    coord: str = "r"  # psi / r
    show: bool = True
    # Contour options
    grid_density: int = 400
    levels: int = 20
    bcmap: str = "managua"
    icmap: str = "managua"
    gcmap: str = "managua"
    locator: str = ""
    log_base: float = 1.00001
    # 2d plot options
    current_color: str = "b"
    derivative_color: str = "r"
    linewidth: float = 2
    # Label options
    labelsize: float = 15
    ax_title_size: float = 20
    ax_title_pad: float = 25


@dataclass
class PsiPthetaConfig:
    # Figure keywords
    figsize: tuple = (6, 5)
    dpi: int = dpi
    layout: str = "constrained"
    facecolor: str = facecolor
    titlesize: float = 20
    titlecolor: str = "blue"
    # Default parameter values
    flux_units: str = "NUMagnetic_flux"
    Ptheta_units: str = "NUCanonical_momentum"
    show: bool = True
    # Plot options
    linewidth: float = 3
    points: int = 600
    wall_color: str = "red"
    wall_style: str = "--"
    labelsize: float = 15
    ax_title_size: float = 15


@dataclass()
class ParticleEvolutionConfig:
    # Figure keywords
    figsize: tuple = figsize
    dpi: int = dpi
    layout: str = "constrained"
    facecolor: str = facecolor
    titlesize: float = 20
    titlecolor: str = "blue"
    # Default parameter values
    which: str = "all"
    units: str = "SI"
    percentage: int = 100
    show: bool = True
    # Scatter kw
    s: float = 0.2
    color: str = "blue"
    marker: str = "o"
    labelsize: int = 10
    labelpad: float = 8


@dataclass()
class ParticlePoloidalDrift:
    # Figure keywords
    figsize: tuple = figsize
    dpi: int = dpi
    layout: str = "constrained"
    facecolor: str = facecolor
    # Default parameter values
    projection: str | None = None  # None = default
    thetalim: tuple = (-pi, pi)
    psilim: str | tuple = "auto"  # times psi_wall, or "auto"
    levels: int = 30
    E_units: str = "keV"
    flux_units: str = "Tesla * meter^2"
    potential: bool = True
    initial: bool = True
    wall: bool = True
    cursor: bool = True  # Mild performance hit
    show: bool = True
    # Colorbar
    numticks: int = 10
    cbarlabelsize: int = 12


@dataclass
class AutoYspan:
    zoomout: float = 0.75
    hardylim: float = 3  # times psi_wall


@dataclass
class MachineCoordsContoursConfig:
    # Figure keywords
    figsize_B: tuple = (17, 8)
    figsize_E_flux: tuple = (11, 8)
    figsize_I: tuple = (11, 8)
    figsize_g: tuple = (11, 8)
    figsize_fp: tuple = (11, 8)
    dpi: int = dpi
    layout: str = "constrained"
    facecolor: str = "white"
    # Plots kwywords
    which: str = "fp E b i g"
    # E, flux figure keywords
    E_flux_suptitle_fontsize: float = 15
    E_flux_suptitle_color: str = "black"
    flux_units: str = "NUmf"
    E_units: str = "keV"
    # B figure keywords
    B_suptitle_fontsize: float = 15
    B_suptitle_color: str = "black"
    B_units: str = "Tesla"
    # I figure keywords
    I_suptitle_fontsize: float = 15
    I_suptitle_color: str = "black"
    I_units: str = "NUpc"
    # g figure keywords
    g_suptitle_fontsize: float = 15
    g_suptitle_color: str = "black"
    g_units: str = "NUpc"
    # Fixed Points figure keywords
    fp_suptitle_fontsize: float = 15
    fp_suptitle_color: str = "black"
    E_fp_units: str = "keV"
    # Numerical keywords
    parametric_density: int = 500
    # Contours keywords
    levels: int = 20


@dataclass
class FrequencyAnalysisPlotConfig(ContourOrbitConfig):
    scatter_figsize: tuple = figsize
    scatter_dpi: int = dpi
    scatter_size: float = 7
<<<<<<< HEAD
    add_hline: bool = True
=======
    add_hline: bool = True


@dataclass
class ParabolasPlotConfig:
    # Figure keywords
    figsize: tuple = figsize
    dpi: int = dpi
    layout: str = "constrained"
    facecolor: str = "white"
    linewidth: int = 2
    # Title keywords
    title_fontsize: float = 15
    title_color: str = "black"
    # Labels keywords
    xlabel_fontsize: float = 13
    xlabel_rotation: int = 0
    ylabel_fontsize: float = 13
    ylabel_rotation: int = 0
    # Legend keywords
    parabolas_legend: bool = True
    # Parabolas keywords
    enlim: tuple = (0, 3)
    Pzetalim: tuple = (-1, 1)  # result after division by psip_wall.m
    Pzeta_density: int = 1000
    TPB_density: int = 100
    plot_TPB: bool = False
    parabolas_color: str = "orange"
    TPB_X_color: str = "#E65100"
    TPB_O_color: str = "#1f77b4"
    TPB_X_linestyle: str = "solid"
    TPB_O_linestyle: str = "solid"
    TPB_X_markersize: float = 2
    TPB_O_markersize: float = 2
    # Dashed line keywords
    show_d_line: bool = True
    d_line_color: str = "black"
    d_linewidth: int = 1
    d_line_alplha: float = 0.5


@dataclass()
class BifurcationPlotConfig:
    # Figure keywords
    figsize: tuple = figsize
    dpi: int = dpi
    layout: str = "constrained"
    facecolor: str = "white"
    sharex: bool = True
    # x Label keywords
    xlabel_fontsize: float = 10
    # Suptitle keywords
    suptitle_fontsize: float = 15
    suptitle_color: str = "black"
    # Bifurcation keywords
    thetalim: tuple = (-np.pi, np.pi)
    psilim: tuple = (0, 1.8)
    plot_energy_bif: bool = True
    plot_ndfp: bool = False
    which_COM: str = "Pzeta"
    # Units
    energy_units: str = "NUJoule"
    flux_units: str = "NUmf"
    canmon_units: str = "NUcanmom"
>>>>>>> 7954c9a7
<|MERGE_RESOLUTION|>--- conflicted
+++ resolved
@@ -232,9 +232,6 @@
     scatter_figsize: tuple = figsize
     scatter_dpi: int = dpi
     scatter_size: float = 7
-<<<<<<< HEAD
-    add_hline: bool = True
-=======
     add_hline: bool = True
 
 
@@ -298,5 +295,4 @@
     # Units
     energy_units: str = "NUJoule"
     flux_units: str = "NUmf"
-    canmon_units: str = "NUcanmom"
->>>>>>> 7954c9a7
+    canmon_units: str = "NUcanmom"