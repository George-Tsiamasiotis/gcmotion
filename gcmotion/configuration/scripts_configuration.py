from pathlib import Path
from dataclasses import dataclass


@dataclass
class LoggerConfig:
    sink: str | Path = "./log.log"
    level: str = "TRACE"
    mode: str = "w"  # (w)rite / (a)ppend
    format: str = "timedelta"  # timedelta / default
    colorize: bool = True
    backtrace: bool = True
    # format prefixes
    module_prefix: bool = False
    file_prefix: bool = False
    name_prefix: bool = False


@dataclass
class ProgressBarStyle:
    tqdm_ascii: str = "-#"
    tqdm_colour: str = "green"
    tqdm_dynamic_ncols: bool = False
    tqdm_smoothing: float = 0.15


@dataclass
class SolverConfig:
    atol: float = 1e-9  # Scipy's default is 1e-6
    rtol: float = 1e-8  # Scipy's default is 1e-3


@dataclass
class NumericalDatasetsConfig:
    # Above 10-20 orbits seem to not conserve energy
<<<<<<< HEAD
    boozer_theta_downsampling_factor: int = 5
=======
    boozer_theta_downsampling_factor: int = 10
>>>>>>> fd3d2560
    currents_spline_order: int = 3
    qfactor_spline_order: int = 3


@dataclass
class PrecomputedConfig:
    psi_max: int = 2  # Max spline extend relative to psi_wall
<<<<<<< HEAD
    hyp2f1_density: int = 1000
=======
    hyp2f1_density: int = 1000


# ============================ Frequency Analysis ============================


@dataclass
class FrequencyAnalysisPbarConfig(ProgressBarStyle):
    tqdm_enable: bool = True
    # Cartesian Mode
    tqdm_mu_desc: str = f"{'Iterating through mus':^28}"
    tqdm_pzeta_desc: str = f"{'Iterating through pzetas':^28}"
    tqdm_energy_desc: str = f"{'Iterating through energies':^28}"
    tqdm_mu_unit: str = f"{'mus':^10}"
    tqdm_pzeta_unit: str = f"{'Pzetas':^10}"
    tqdm_energy_unit: str = f"{'Energies':^10}"
    # Matrix Mode
    tqdm_matrix_desc: str = f"{'Iterating through triplets':^28}"
    tqdm_matrix_unit: str = f"{'triplets':^8}"


@dataclass
class FrequencyAnalysisConfig:
    print_tokamak: bool = True
    qkinetic_cutoff: float = 10
    pzeta_min_step: float = 2e-4
    passing_pzeta_rstep: float = 1e-3  # 1e-3 seems to work best
    trapped_pzeta_rstep: float = 1e-3  # 1e-3 seems to work best
    energy_rstep: float = 1e-3  # 1e-3 seems to work best
    cocu_classification: bool = True
    calculate_omega_theta: bool = True
    calculate_qkinetic: bool = True
    skip_trapped: bool = False
    skip_passing: bool = False
    skip_copassing: bool = False
    skip_cupassing: bool = False
    # Minimum number of main orbit vertices, to switch to double contour method
    max_vertices_method_switch: int = 40
    # Maximum abs(Pzeta value, below which to switch to double contour method
    max_pzeta_method_switch: float = 0.000
    # dynamic minimum energy
    relative_upper_E_factor: float = 1.1
    logspace_len: int = 50
    trapped_min_num: int = 1
    # Contour Generation
    main_grid_density: int = 1000  # Diminishing results after 1800
    local_grid_density: int = 100
    theta_expansion: float = 1.2
    psi_expansion: float = 1.2


@dataclass
class ContourOrbitConfig:
    inbounds_atol: float = 1e-7  # Must not be 0
    inbounds_rtol: float = 1e-7
    trapped_color: str = "red"
    copassing_color: str = "xkcd:light purple"
    cupassing_color: str = "xkcd:navy blue"
    undefined_color: str = "xkcd:blue"
>>>>>>> fd3d2560
<|MERGE_RESOLUTION|>--- conflicted
+++ resolved
@@ -33,11 +33,7 @@
 @dataclass
 class NumericalDatasetsConfig:
     # Above 10-20 orbits seem to not conserve energy
-<<<<<<< HEAD
     boozer_theta_downsampling_factor: int = 5
-=======
-    boozer_theta_downsampling_factor: int = 10
->>>>>>> fd3d2560
     currents_spline_order: int = 3
     qfactor_spline_order: int = 3
 
@@ -45,9 +41,6 @@
 @dataclass
 class PrecomputedConfig:
     psi_max: int = 2  # Max spline extend relative to psi_wall
-<<<<<<< HEAD
-    hyp2f1_density: int = 1000
-=======
     hyp2f1_density: int = 1000
 
 
@@ -106,5 +99,4 @@
     trapped_color: str = "red"
     copassing_color: str = "xkcd:light purple"
     cupassing_color: str = "xkcd:navy blue"
-    undefined_color: str = "xkcd:blue"
->>>>>>> fd3d2560
+    undefined_color: str = "xkcd:blue"