from pathlib import Path
from dataclasses import dataclass
import numpy as np


@dataclass
class LoggerConfig:
    sink: str | Path = "./log.log"
    level: str = "TRACE"
    mode: str = "w"  # (w)rite / (a)ppend
    format: str = "timedelta"  # timedelta / default
    colorize: bool = False
    backtrace: bool = True
    # format prefixes
    module_prefix: bool = False
    file_prefix: bool = False
    name_prefix: bool = False


@dataclass
class ProgressBarStyle:
    tqdm_ascii: str = "-#"
    tqdm_colour: str = "green"
    tqdm_dynamic_ncols: bool = False
    tqdm_smoothing: float = 0.15


@dataclass
class SolverConfig:
    atol: float = 1e-9  # Scipy's default is 1e-6
    rtol: float = 1e-8  # Scipy's default is 1e-3


@dataclass
class NumericalDatasetsConfig:
    # Above 10-20 orbits seem to not conserve energy
<<<<<<< HEAD
    boozer_theta_downsampling_factor: int = 5
=======
    boozer_theta_downsampling_factor: int = 10
>>>>>>> 7954c9a7
    currents_spline_order: int = 3
    qfactor_spline_order: int = 3


@dataclass
class PrecomputedConfig:
    psi_max: int = 2  # Max spline extend relative to psi_wall
    hyp2f1_density: int = 1000


# ============================ Frequency Analysis ============================


@dataclass
class FrequencyAnalysisPbarConfig(ProgressBarStyle):
    tqdm_enable: bool = True
    # Cartesian Mode
    tqdm_mu_desc: str = f"{'Iterating through mus':^28}"
    tqdm_pzeta_desc: str = f"{'Iterating through pzetas':^28}"
    tqdm_energy_desc: str = f"{'Iterating through energies':^28}"
    tqdm_mu_unit: str = f"{'mus':^10}"
    tqdm_pzeta_unit: str = f"{'Pzetas':^10}"
    tqdm_energy_unit: str = f"{'Energies':^10}"
    # Matrix Mode
    tqdm_matrix_desc: str = f"{'Iterating through triplets':^28}"
    tqdm_matrix_unit: str = f"{'triplets':^8}"


@dataclass
class FrequencyAnalysisConfig:
    print_tokamak: bool = True
    qkinetic_cutoff: float = 10
    pzeta_min_step: float = 2e-4
    passing_pzeta_rstep: float = 1e-3  # 1e-3 seems to work best
    trapped_pzeta_rstep: float = 1e-3  # 1e-3 seems to work best
    energy_rstep: float = 1e-3  # 1e-3 seems to work best
    cocu_classification: bool = True
    calculate_omega_theta: bool = True
    calculate_qkinetic: bool = True
    skip_trapped: bool = False
    skip_passing: bool = False
    skip_copassing: bool = False
    skip_cupassing: bool = False
    # Minimum number of main orbit vertices, to switch to double contour method
    max_vertices_method_switch: int = 40
    # Maximum abs(Pzeta value, below which to switch to double contour method
    max_pzeta_method_switch: float = 0.000
    # dynamic minimum energy
    relative_upper_E_factor: float = 1.1
    logspace_len: int = 50
    trapped_min_num: int = 1
    # Contour Generation
    main_grid_density: int = 1000  # Diminishing results after 1800
    local_grid_density: int = 100
    theta_expansion: float = 1.2
    psi_expansion: float = 1.2


@dataclass
class ContourOrbitConfig:
    inbounds_atol: float = 1e-7  # Must not be 0
    inbounds_rtol: float = 1e-7
    trapped_color: str = "red"
    copassing_color: str = "xkcd:light purple"
    cupassing_color: str = "xkcd:navy blue"
<<<<<<< HEAD
    undefined_color: str = "xkcd:blue"
=======
    undefined_color: str = "xkcd:blue"


# -------------- Fixed Points - Bifurcation Config ---------------------------


@dataclass()
class FixedPointsConfig:
    thetalim: tuple = (-np.pi, np.pi)
    psilim: tuple = (0, 1.8)
    fp_method: str = "fsolve"
    dist_tol: float = 1e-3
    fp_ic_scan_tol: float = 5 * 1e-8
    ic_fp_theta_grid_density: int = 500
    ic_fp_psi_grid_density: int = 101
    fp_ic_scaling_factor: float = 90
    fp_random_init_cond: bool = False
    fp_info: bool = False
    fp_ic_info: bool = False
    fp_only_confined: bool = False


@dataclass()
class BifurcationConfig:
    bif_info: bool = False
    calc_energies: bool = False
    energy_units: str = "NUJoule"
    flux_units: str = "NUmf"
    energies_info: bool = False
    which_COM: str = "Pzeta"
>>>>>>> 7954c9a7
<|MERGE_RESOLUTION|>--- conflicted
+++ resolved
@@ -34,11 +34,7 @@
 @dataclass
 class NumericalDatasetsConfig:
     # Above 10-20 orbits seem to not conserve energy
-<<<<<<< HEAD
-    boozer_theta_downsampling_factor: int = 5
-=======
     boozer_theta_downsampling_factor: int = 10
->>>>>>> 7954c9a7
     currents_spline_order: int = 3
     qfactor_spline_order: int = 3
 
@@ -104,9 +100,6 @@
     trapped_color: str = "red"
     copassing_color: str = "xkcd:light purple"
     cupassing_color: str = "xkcd:navy blue"
-<<<<<<< HEAD
-    undefined_color: str = "xkcd:blue"
-=======
     undefined_color: str = "xkcd:blue"
 
 
@@ -136,5 +129,4 @@
     energy_units: str = "NUJoule"
     flux_units: str = "NUmf"
     energies_info: bool = False
-    which_COM: str = "Pzeta"
->>>>>>> 7954c9a7
+    which_COM: str = "Pzeta"