r"""
Sets up configuration for base plotting scripts.

All these values can be overwritten if passed as an arguement to the
corresponding function.
"""

import numpy as np
from dataclasses import dataclass


@dataclass
class _ProfileEnergyContourConfig:
    # Default optional arguements
    thetalim: tuple = (-np.pi, np.pi)
    psilim: tuple = (0, 1.2)
    levels: int = 30
    ycoord: str = "psi"  # "psi" or "Ptheta"
    flux_units: str = "NUMagnetic_flux"
    canmon_units: str = "NUCanonical_momentum"
    E_units: str = "keV"
    potential: bool = True
    wall: bool = True
    # Contour
    projection: str | None = None  # None = default
    mode: str = "filled"  # "filled" or "lines"
    grid_density: int = 200
    cmap: str = "plasma"
    locator: str = "log"
    log_base: float = 1.0001
    zorder: int = 0
    linewidths: float = 1
    Pthetaax: bool = True
    cursor: bool = True
    # Labels
    labelsize: float = 15
    ticknum: int = 10
    ticksize: float = 12


@dataclass
class _ColorbarConfig:
    location: str = "top"
    numticks: int = 15
    label: str = ""
    labelsize: float = 15
    # Energy line
    energy_line: None = None
    energy_line_color: str = "r"
    energy_line_style: str = "-"
    energy_line_zorder: int = 3


@dataclass
class _ParticlePoloidalDrift:
    units: str = "SI"  # "SI" or "NU"
    thetalim: tuple = (-np.pi, np.pi)
    percentage: int = 100
    flux_units: str = "Tesla * meter^2"
    initial: bool = True
    # Scatter kw
    s: float = 1
    color: str = "r"
    marker: str = "."
    # Inital point
    init_s: float = 30
    init_color: str = "k"
    init_marker: str = "."


@dataclass
class _MachineCoordsContourConfig:
    # Figure keywords
    figsize: tuple = (6, 8)
    dpi: int = 100
    layout: str = "constrained"
    facecolor: str = "white"
    # Contour keywords
    cmap: str = "managua"  # "BrBG, viridis, managua"
    levels: int = 25
    mode: str = None
    units: str = "NUmf"
    which_Q: str = "flux"
    # Locator keywords
    log_base: float = 1.0001
    locator: str = "linear"
    # Boundary keywords
    black_boundary: bool = True
    boundary_linewidth: int = 1
    # Stationary curves keywords
    plot_stationary_curves: bool = True
    stat_curves_color: str = "black"
    stat_curves_linewidth: float = 1
    stat_curves_linestyle: str = "dashed"
    # Labels - Title keywords
    xlabel_fontsize: float = 15
    ylabel_fontsize: float = 15
    title_fontsize: float = 15
    # Colorbar keywords
    cbarlabel_fontsize: float = 10
    cbar_ticks: int = 10
    # Numerical keywords
    parametric_density: int = 500
    xmargin_perc: float = 0.1
<<<<<<< HEAD
    ymargin_perc: float = 0.1
=======
    ymargin_perc: float = 0.1


@dataclass()
class _FixedPointsPlotConfig:
    # Figure keywords
    figsize: tuple = (13, 7)
    dpi: int = 100
    layout: str = "constrained"
    facecolor: str = "white"
    projection: str | None = None  # None = default
    # Fixed points keywords
    fp_plot_init_cond: bool = False
    flux_units: str = "NUMagnetic_flux"
    X_color: str = "#80FF80"
    O_color: str = "yellow"
    X_size: float = 100
    O_size: float = 100
    # IC Keywords
    ic_marker: str = ">"
    ic_markercolor: str = "red"
    ic_markersize: float = 100
    # RZ coords
    RZ_coords: bool = False
>>>>>>> 7954c9a7
<|MERGE_RESOLUTION|>--- conflicted
+++ resolved
@@ -102,9 +102,6 @@
     # Numerical keywords
     parametric_density: int = 500
     xmargin_perc: float = 0.1
-<<<<<<< HEAD
-    ymargin_perc: float = 0.1
-=======
     ymargin_perc: float = 0.1
 
 
@@ -128,5 +125,4 @@
     ic_markercolor: str = "red"
     ic_markersize: float = 100
     # RZ coords
-    RZ_coords: bool = False
->>>>>>> 7954c9a7
+    RZ_coords: bool = False