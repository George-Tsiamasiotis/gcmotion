# Particle related plots
from .particle_evolution import particle_evolution
from .particle_poloidal_drift import particle_poloidal_drift

# Profile related plots
from .qfactor_profile import qfactor_profile
from .efield_profile import efield_profile
from .magnetic_profile import magnetic_profile
from .psi_ptheta_plot import psi_ptheta_plot
from .machine_coords_profile import machine_coords_profile
from .profile_contour import profile_energy_contour
<<<<<<< HEAD
=======
from .fixed_points_profile_contour import (
    fixed_points_energy_contour,
)
from .bifurcation_plot import bifurcation_plot
from .parabolas_plot import parabolas_diagram
>>>>>>> 7954c9a7

__all__ = [
    "qfactor_profile",
    "efield_profile",
    "magnetic_profile",
    "psi_ptheta_plot",
    "profile_energy_contour",
<<<<<<< HEAD
    "particle_evolution",
    "particle_poloidal_drift",
    "machine_coords_profile",
=======
    "fixed_points_energy_contour",
    "particle_evolution",
    "particle_poloidal_drift",
    "machine_coords_profile",
    "bifurcation_plot",
    "parabolas_diagram",
>>>>>>> 7954c9a7
]<|MERGE_RESOLUTION|>--- conflicted
+++ resolved
@@ -9,14 +9,11 @@
 from .psi_ptheta_plot import psi_ptheta_plot
 from .machine_coords_profile import machine_coords_profile
 from .profile_contour import profile_energy_contour
-<<<<<<< HEAD
-=======
 from .fixed_points_profile_contour import (
     fixed_points_energy_contour,
 )
 from .bifurcation_plot import bifurcation_plot
 from .parabolas_plot import parabolas_diagram
->>>>>>> 7954c9a7
 
 __all__ = [
     "qfactor_profile",
@@ -24,16 +21,13 @@
     "magnetic_profile",
     "psi_ptheta_plot",
     "profile_energy_contour",
-<<<<<<< HEAD
     "particle_evolution",
     "particle_poloidal_drift",
     "machine_coords_profile",
-=======
     "fixed_points_energy_contour",
     "particle_evolution",
     "particle_poloidal_drift",
     "machine_coords_profile",
     "bifurcation_plot",
     "parabolas_diagram",
->>>>>>> 7954c9a7
 ]