import matplotlib.pyplot as plt

from gcmotion.entities.profile import Profile
from gcmotion.plot._base._base_profile_energy_contour import (
    _base_profile_energy_contour,
)
from gcmotion.plot._base._base_contour_colorbar import _base_contour_colorbar
from gcmotion.configuration.plot_parameters import ProfileEnergyContourConfig
from gcmotion.utils.logger_setup import logger


def profile_energy_contour(profile: Profile, **kwargs):
    r"""Plots the Profile's energy contour plot.

    Parameters
    ----------
    profile: Profile
        The Profile entity.

    Other Parameters
    ----------------
    thetalim : list, optional
        The :math:`\theta` span in radians. Defaults to [-π,π].
    psilim : list, optional
        The :math:`\psi` span in units of *psi_wall*. Defaults to [0, 1.2].
    levels : int, optional
        The number of contour lines. Defaults to 25.
    ycoord: {"psi", "Ptheta"}, optional
        Which coordinate to use for the y axis. Defaults to "psi".
    flux_units : str, optional
        The units of the psi/Ptheta axis. Can be "Magnetic_flux"(same as "Tesla
        * meters^2"), "NUmagnetic_flux" (same as "NUTesla * NUmeters^2"),
        "psi_wall", "NUpsi_wall", or any other pint unit with the same
        dimensionality. Defaults to "Tesla * meters^2".
    E_units : str, optional
        The Energy units. Can be "eV", "keV", "Joule", "NUJoule" or any other
        pint unit with the same dimensionality. Defaults to "keV".
    potential : bool, optional
        Whether or not to add the potential Φ term when calculating the Energy.
        Defaults to True.
    wall : bool, optional
        Whether or not to shade the area above :math:`\psi_wall`. Defaults to
        True.
    grid_density: int, optional
        The contour's grid density. Defaults to 200.

    """
    logger.info("==> Plotting profile's energy contour...")

    # Unpack parameters
    config = ProfileEnergyContourConfig()
    for key, value in kwargs.items():
        setattr(config, key, value)

    # Make fig more square
    if config.projection == "polar":
        logger.debug("\tPolar projection.")
        config.figsize = (1.2 * config.figsize[1], config.figsize[1])

    # Create figure
    fig_kw = {
        "figsize": config.figsize,
        "dpi": config.dpi,
        "layout": config.layout,
        "facecolor": config.facecolor,
    }
    fig = plt.figure(**fig_kw)
    contourax = fig.add_subplot(projection=config.projection)

    # Draw the contour and get the contour object
    Contour = _base_profile_energy_contour(
        profile=profile, ax=contourax, **kwargs
    )

    # ========
    # Colorbar
    # ========
    # 'cax=None' creates a new axes for the colorbar, by stealing space from
    # the `ax=contour`
    cbar = fig.colorbar(Contour, cax=None, ax=contourax)

    # Now that the colorbar is created, pass its "ax" to be customized
    _base_contour_colorbar(ax=cbar.ax, contour=Contour, numticks=10)

    # Add the title on the cbar's ax
    cbar.ax.set_title(
        label=f"Energy [{config.E_units}]", size=config.cbarlabelsize
    )
    if config.show:
        logger.info("--> Energy contour successfully plotted.")
        plt.show()
    else:
        return contourax
        logger.info("--> Energy contour returned without plotting")
<<<<<<< HEAD
        plt.clf()
=======
        plt.clf()
        return contourax
>>>>>>> 7954c9a7
<|MERGE_RESOLUTION|>--- conflicted
+++ resolved
@@ -92,9 +92,5 @@
     else:
         return contourax
         logger.info("--> Energy contour returned without plotting")
-<<<<<<< HEAD
         plt.clf()
-=======
-        plt.clf()
-        return contourax
->>>>>>> 7954c9a7
+        return contourax